[project]
name = "starting-codebase"
version = "0.1.0"
description = "Add your description here"
readme = "README.md"
requires-python = ">=3.13"
dependencies = [
    "chromadb==1.0.15",
    "anthropic==0.58.2",
    "sentence-transformers==5.0.0",
    "fastapi==0.116.1",
    "uvicorn==0.35.0",
    "python-multipart==0.0.20",
    "python-dotenv==1.1.1",
    "pytest>=8.0.0",
    "pytest-cov>=4.1.0",
<<<<<<< HEAD
    "black>=24.0.0",
    "flake8>=7.0.0",
    "isort>=5.13.0",
]

[tool.black]
line-length = 88
target-version = ['py313']
include = '\.pyi?$'
extend-exclude = '''
/(
  # directories
  \.eggs
  | \.git
  | \.hg
  | \.mypy_cache
  | \.tox
  | \.venv
  | build
  | dist
  | chroma_db
)/
'''

[tool.isort]
profile = "black"
line_length = 88
multi_line_output = 3
include_trailing_comma = true
force_grid_wrap = 0
use_parentheses = true
ensure_newline_before_comments = true
skip_glob = ["*.venv/*", "chroma_db/*"]
=======
    "httpx>=0.27.0",
]

[tool.pytest.ini_options]
testpaths = ["backend/tests"]
python_files = ["test_*.py"]
python_classes = ["Test*"]
python_functions = ["test_*"]
addopts = [
    "-v",
    "--strict-markers",
    "--tb=short",
    "--cov=backend",
    "--cov-report=term-missing",
    "--cov-report=html",
]
markers = [
    "unit: Unit tests for individual components",
    "integration: Integration tests for component interactions",
    "api: API endpoint tests",
]
>>>>>>> e9ff33e7
<|MERGE_RESOLUTION|>--- conflicted
+++ resolved
@@ -14,10 +14,29 @@
     "python-dotenv==1.1.1",
     "pytest>=8.0.0",
     "pytest-cov>=4.1.0",
-<<<<<<< HEAD
     "black>=24.0.0",
     "flake8>=7.0.0",
     "isort>=5.13.0",
+    "httpx>=0.27.0",
+]
+
+[tool.pytest.ini_options]
+testpaths = ["backend/tests"]
+python_files = ["test_*.py"]
+python_classes = ["Test*"]
+python_functions = ["test_*"]
+addopts = [
+    "-v",
+    "--strict-markers",
+    "--tb=short",
+    "--cov=backend",
+    "--cov-report=term-missing",
+    "--cov-report=html",
+]
+markers = [
+    "unit: Unit tests for individual components",
+    "integration: Integration tests for component interactions",
+    "api: API endpoint tests",
 ]
 
 [tool.black]
@@ -47,27 +66,4 @@
 force_grid_wrap = 0
 use_parentheses = true
 ensure_newline_before_comments = true
-skip_glob = ["*.venv/*", "chroma_db/*"]
-=======
-    "httpx>=0.27.0",
-]
-
-[tool.pytest.ini_options]
-testpaths = ["backend/tests"]
-python_files = ["test_*.py"]
-python_classes = ["Test*"]
-python_functions = ["test_*"]
-addopts = [
-    "-v",
-    "--strict-markers",
-    "--tb=short",
-    "--cov=backend",
-    "--cov-report=term-missing",
-    "--cov-report=html",
-]
-markers = [
-    "unit: Unit tests for individual components",
-    "integration: Integration tests for component interactions",
-    "api: API endpoint tests",
-]
->>>>>>> e9ff33e7
+skip_glob = ["*.venv/*", "chroma_db/*"]